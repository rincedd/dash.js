--- conflicted
+++ resolved
@@ -1,6 +1,6 @@
 // The copyright in this software is being made available under the BSD License, included below. This software may be subject to other third party and contributor rights, including patent rights, and no such rights are granted under this license.
 //
-// Copyright (c) 2013, Microsoft Open Technologies, Inc.
+// Copyright (c) 2013, Microsoft Open Technologies, Inc. 
 //
 // All rights reserved.
 // Redistribution and use in source and binary forms, with or without modification, are permitted provided that the following conditions are met:
@@ -132,19 +132,6 @@
                 xhr.send(decodedChallenge);
 
                 return deferred.promise;
-<<<<<<< HEAD
-            };
-
-            /*playreadyGetInitData = function (data) {
-                    // desc@ getInitData
-                    //   generate PSSH data from PROHeader defined in MPD file
-                    //   PSSH format:
-                    //   size (4)
-                    //   box type(PSSH) (8)
-                    //   Protection SystemID (16)
-                    //   protection system data size (4) - length of decoded PROHeader
-                    //   decoded PROHeader data from MPD file
-=======
             },
             playReadyNeedToAddKeySession = function (initData, keySessions) {
                 return initData === null && keySessions.length === 0;
@@ -158,7 +145,6 @@
                     // *   Protection SystemID (16)
                     // *   protection system data size (4) - length of decoded PROHeader
                     // *   decoded PROHeader data from MPD file  
->>>>>>> 2e0d4707
                     var byteCursor = 0,
                         PROSize = 0,
                         PSSHSize = 0,
@@ -203,11 +189,7 @@
                     byteCursor += PROSize;
 
                     return PSSHBox;
-<<<<<<< HEAD
-            };*/
-=======
             }*/;
->>>>>>> 2e0d4707
 
         //
         // order by priority. if an mpd contains more than one the first match will win.
