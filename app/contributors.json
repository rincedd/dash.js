--- conflicted
+++ resolved
@@ -25,15 +25,14 @@
             "link": "https://github.com/senthil-codr"
         },
         {
-<<<<<<< HEAD
             "name": "Brightcove",
             "logo": "app/img/brightcove.png",
             "link": "https://www.brightcove.com"
-=======
+        },
+        {
             "name": "Fraunhofer Fokus",
             "logo": "app/img/fh_fokus.png",
             "link": "http://www.fokus.fraunhofer.de/en/fame/index.html"
->>>>>>> ff7cc397
         }
     ]
 }